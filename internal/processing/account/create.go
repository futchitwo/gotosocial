/*
   GoToSocial
   Copyright (C) 2021-2023 GoToSocial Authors admin@gotosocial.org

   This program is free software: you can redistribute it and/or modify
   it under the terms of the GNU Affero General Public License as published by
   the Free Software Foundation, either version 3 of the License, or
   (at your option) any later version.

   This program is distributed in the hope that it will be useful,
   but WITHOUT ANY WARRANTY; without even the implied warranty of
   MERCHANTABILITY or FITNESS FOR A PARTICULAR PURPOSE.  See the
   GNU Affero General Public License for more details.

   You should have received a copy of the GNU Affero General Public License
   along with this program.  If not, see <http://www.gnu.org/licenses/>.
*/

package account

import (
	"context"
	"fmt"

	"github.com/superseriousbusiness/gotosocial/internal/ap"
	apimodel "github.com/superseriousbusiness/gotosocial/internal/api/model"
	"github.com/superseriousbusiness/gotosocial/internal/config"
	"github.com/superseriousbusiness/gotosocial/internal/gtserror"
	"github.com/superseriousbusiness/gotosocial/internal/gtsmodel"
	"github.com/superseriousbusiness/gotosocial/internal/log"
	"github.com/superseriousbusiness/gotosocial/internal/messages"
	"github.com/superseriousbusiness/gotosocial/internal/text"
	"github.com/superseriousbusiness/oauth2/v4"
)

func (p *processor) Create(ctx context.Context, applicationToken oauth2.TokenInfo, application *gtsmodel.Application, form *apimodel.AccountCreateRequest) (*apimodel.Token, gtserror.WithCode) {
	emailAvailable, err := p.db.IsEmailAvailable(ctx, form.Email)
	if err != nil {
		return nil, gtserror.NewErrorBadRequest(err)
	}
	if !emailAvailable {
		return nil, gtserror.NewErrorConflict(fmt.Errorf("email address %s is not available", form.Email))
	}

	usernameAvailable, err := p.db.IsUsernameAvailable(ctx, form.Username)
	if err != nil {
		return nil, gtserror.NewErrorBadRequest(err)
	}
	if !usernameAvailable {
		return nil, gtserror.NewErrorConflict(fmt.Errorf("username %s in use", form.Username))
	}

	userCount, err := p.db.CountInstanceUsers(ctx, config.GetHost())
	if err != nil {
		return nil, gtserror.NewErrorInternalError(fmt.Errorf("error counting local user: %s", err))
	}
	shouldSetAsAdmin := userCount == 0

	reasonRequired := config.GetAccountsReasonRequired()
	approvalRequired := !shouldSetAsAdmin && config.GetAccountsApprovalRequired()

	// don't store a reason if we don't require one
	reason := form.Reason
	if !reasonRequired {
		reason = ""
	}

<<<<<<< HEAD
	log.Trace("creating new username and account")
	user, err := p.db.NewSignup(ctx, form.Username, text.SanitizePlaintext(reason), approvalRequired, form.Email, form.Password, form.IP, form.Locale, application.ID, shouldSetAsAdmin, "", shouldSetAsAdmin)
=======
	log.Trace(ctx, "creating new username and account")
	user, err := p.db.NewSignup(ctx, form.Username, text.SanitizePlaintext(reason), approvalRequired, form.Email, form.Password, form.IP, form.Locale, application.ID, false, "", false)
>>>>>>> adb59660
	if err != nil {
		return nil, gtserror.NewErrorInternalError(fmt.Errorf("error creating new signup in the database: %s", err))
	}

	log.Tracef(ctx, "generating a token for user %s with account %s and application %s", user.ID, user.AccountID, application.ID)
	accessToken, err := p.oauthServer.GenerateUserAccessToken(ctx, applicationToken, application.ClientSecret, user.ID)
	if err != nil {
		return nil, gtserror.NewErrorInternalError(fmt.Errorf("error creating new access token for user %s: %s", user.ID, err))
	}

	if user.Account == nil {
		a, err := p.db.GetAccountByID(ctx, user.AccountID)
		if err != nil {
			return nil, gtserror.NewErrorInternalError(fmt.Errorf("error getting new account from the database: %s", err))
		}
		user.Account = a
	}

	// there are side effects for creating a new account (sending confirmation emails etc)
	// so pass a message to the processor so that it can do it asynchronously
	p.clientWorker.Queue(messages.FromClientAPI{
		APObjectType:   ap.ObjectProfile,
		APActivityType: ap.ActivityCreate,
		GTSModel:       user.Account,
		OriginAccount:  user.Account,
	})

	return &apimodel.Token{
		AccessToken: accessToken.GetAccess(),
		TokenType:   "Bearer",
		Scope:       accessToken.GetScope(),
		CreatedAt:   accessToken.GetAccessCreateAt().Unix(),
	}, nil
}<|MERGE_RESOLUTION|>--- conflicted
+++ resolved
@@ -65,13 +65,8 @@
 		reason = ""
 	}
 
-<<<<<<< HEAD
-	log.Trace("creating new username and account")
+	log.Trace(ctx, "creating new username and account")
 	user, err := p.db.NewSignup(ctx, form.Username, text.SanitizePlaintext(reason), approvalRequired, form.Email, form.Password, form.IP, form.Locale, application.ID, shouldSetAsAdmin, "", shouldSetAsAdmin)
-=======
-	log.Trace(ctx, "creating new username and account")
-	user, err := p.db.NewSignup(ctx, form.Username, text.SanitizePlaintext(reason), approvalRequired, form.Email, form.Password, form.IP, form.Locale, application.ID, false, "", false)
->>>>>>> adb59660
 	if err != nil {
 		return nil, gtserror.NewErrorInternalError(fmt.Errorf("error creating new signup in the database: %s", err))
 	}
