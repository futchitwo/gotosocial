--- conflicted
+++ resolved
@@ -115,18 +115,14 @@
 func NewBunDBService(ctx context.Context, state *state.State) (db.DB, error) {
 	var conn *DBConn
 	var err error
-<<<<<<< HEAD
-	t := strings.ToLower(config.GetDbType())
-=======
-	
+  
 	conn, err = encoreConn(ctx)
 	if err != nil {
 		return nil, err
 	}
 
 	/*
-	dbType := strings.ToLower(config.GetDbType())
->>>>>>> fcc0f80d
+	t := strings.ToLower(config.GetDbType())
 
 	switch t {
 	case "postgres":
